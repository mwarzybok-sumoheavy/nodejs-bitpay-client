--- conflicted
+++ resolved
@@ -43,17 +43,10 @@
   },
   "homepage": "https://github.com/bitpay/nodejs-bitpay-client#readme",
   "dependencies": {
-<<<<<<< HEAD
-    "bs58": "^4.0.1",
-    "elliptic": "^6.5.4",
-    "lodash": "^4.17.21",
-    "node-fetch": "^2.6.9",
-    "zod": "3.22.4"
-=======
     "bs58": "4.0.1",
     "elliptic": "6.5.4",
-    "lodash": "4.17.21"
->>>>>>> 59bd96bb
+    "lodash": "4.17.21",
+    "zod": "3.22.4"
   },
   "devDependencies": {
     "@types/bs58": "4.0.1",
