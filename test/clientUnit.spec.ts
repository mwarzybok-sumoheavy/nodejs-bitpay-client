--- conflicted
+++ resolved
@@ -72,7 +72,6 @@
 import { isEqual } from 'lodash';
 import * as BitPaySDK from '../src/index';
 import BitPayApiException from '../src/Exceptions/BitPayApiException';
-<<<<<<< HEAD
 import {invoiceSchema} from "../src/Model/Invoice/Invoice.zod";
 import {billInterfaceSchema} from "../src/Model/Bill/Bill.zod";
 import {currencyInterfaceSchema} from "../src/Model/Currency/Currency.zod";
@@ -86,10 +85,8 @@
 import {settlementInterfaceSchema} from "../src/Model/Settlement/Settlement.zod";
 import {walletInterfaceSchema} from "../src/Model/Wallet/Wallet.zod";
 import {payoutRecipientInterfaceSchema} from "../src/Model/Payout/PayoutRecipient.zod";
-=======
 import { HttpRequestResolverExtras } from 'msw/lib/core/handlers/HttpHandler';
 import { ResponseResolverInfo } from 'msw/lib/core/handlers/RequestHandler';
->>>>>>> 59bd96bb
 
 let client;
 let oneMonthAgo;
@@ -268,6 +265,9 @@
       );
 
       const result = await client.getSupportedWallets();
+
+      walletInterfaceSchema.parse(result[0]);
+      walletInterfaceSchema.parse(result[1]);
       expect(result.length).toBe(7);
       expect(result[0].key).toBe('bitpay');
       expect(result[0].displayName).toBe('BitPay');
@@ -387,8 +387,8 @@
       );
 
       const result = await client.getBills('draft');
+
       billInterfaceSchema.parse(result[0]);
-
       expect(result[0].id).toBe('X6KJbe9RxAGWNReCwd1xRw');
       expect(result[0].token).toBe('6EBQR37MgDJPfEiLY3jtRqBMYLg8XSDqhp2kp7VSDqCMHGHnsw4bqnnwQmtehzCvSo');
       expect(result.length).toBe(2);
@@ -419,8 +419,8 @@
       items.push(item);
 
       const result = await client.updateBill(bill, '3Zpmji8bRKxWJo2NJbWX5H');
+
       billInterfaceSchema.parse(result);
-
       expect(result.status).toBe('draft');
       expect(result.items.length).toBe(3);
       expect(result.items[2].price).toBe(5);
@@ -462,8 +462,8 @@
       );
 
       const result = await client.getCurrencyInfo('USD');
+
       currencyInterfaceSchema.parse(result);
-
       expect(result.code).toBe('USD');
       expect(result.symbol).toBe('$');
       expect(result.name).toBe('US Dollar');
@@ -519,6 +519,7 @@
       );
 
       const result = await client.createInvoice(getInvoiceExample(), Facade.Merchant, true);
+
       invoiceSchema.parse(result);
       expect(result.id).toBe('G3viJEJgE8Jk2oekSdgT2A');
       expect(result.url).toBe('https://bitpay.com/invoice?id=G3viJEJgE8Jk2oekSdgT2A');
@@ -540,8 +541,8 @@
       );
 
       const result = await client.getInvoice('G3viJEJgE8Jk2oekSdgT2A');
+
       invoiceSchema.parse(result);
-
       expect(result.id).toBe('G3viJEJgE8Jk2oekSdgT2A');
       expect(result.transactions[0].exRates['WBTC']).toBe(0.024436520994387978);
       expect(result.transactions[0].exRates['PAX']).toBe(1355.2800000000002);
@@ -564,6 +565,7 @@
       );
 
       const result = await client.getInvoiceByGuid('payment1234');
+
       invoiceSchema.parse(result);
       expect(result.id).toBe('G3viJEJgE8Jk2oekSdgT2A');
     });
@@ -597,6 +599,7 @@
       };
 
       const results = await client.getInvoices(params);
+
       invoiceSchema.parse(results[0]);
       invoiceSchema.parse(results[1]);
       expect(results.length).toBe(2);
@@ -618,6 +621,7 @@
       );
 
       const result = await client.payInvoice('G3viJEJgE8Jk2oekSdgT2A', 'complete');
+
       invoiceSchema.parse(result);
       expect(result.token).toBe('AShhrUJ2sEJ4stEzkt5AywcrDDE5A3SpeXsXdbU1TMVo');
     });
@@ -636,6 +640,7 @@
       );
 
       const result = await client.cancelInvoice('Hpqc63wvE1ZjzeeH4kEycF');
+
       invoiceSchema.parse(result);
       expect(result.orderId).toBe('20210511_fghij');
     });
@@ -654,6 +659,7 @@
       );
 
       const result = await client.cancelInvoiceByGuid('payment1234');
+
       invoiceSchema.parse(result);
       expect(result.orderId).toBe('20210511_fghij');
     });
@@ -690,6 +696,7 @@
       );
 
       const result = await client.getInvoiceEventToken('GZRP3zgNHTDf8F5BmdChKz');
+
       expect(result.token).toBe('4MuqDPt93i9Xbf8SnAPniwbGeNLW8A3ScgAmukFMgFUFRqTLuuhVdAFfePPysVqL2P');
     });
   });
@@ -743,10 +750,10 @@
       );
 
       const results = await client.getLedgers();
+
       ledgerInterfaceSchema.parse(results[0])
       ledgerInterfaceSchema.parse(results[1])
       ledgerInterfaceSchema.parse(results[2])
-
       expect(results.length).toBe(3);
       expect(results[0].currency).toBe('EUR');
       expect(results[1].currency).toBe('USD');
@@ -1414,27 +1421,4 @@
       expect(result.ledgerEntries.length).toBe(42);
     });
   });
-<<<<<<< HEAD
-
-  describe('Wallet', () => {
-    it('should retrieve supported wallets', async () => {
-      server.use(
-        rest.get(host + '/supportedwallets', async (req, res, ctx) => {
-          return res(ctx.status(200), ctx.json(getSupportedWalletsMock));
-        })
-      );
-
-      const result = await client.getSupportedWallets();
-
-      walletInterfaceSchema.parse(result[0]);
-      walletInterfaceSchema.parse(result[1]);
-      expect(result.length).toBe(7);
-      expect(result[0].key).toBe('bitpay');
-      expect(result[0].displayName).toBe('BitPay');
-      expect(result[0].avatar).toBe('bitpay-wallet.png');
-      expect(result[0].currencies[0].qr.type).toBe('BIP72b');
-    });
-  });
-=======
->>>>>>> 59bd96bb
 });